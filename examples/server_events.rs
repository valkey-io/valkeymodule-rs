use std::sync::atomic::{AtomicI64, Ordering};

use valkey_module::alloc::ValkeyAlloc;
use valkey_module::server_events::{ClientChangeSubevent, KeyChangeSubevent};
use valkey_module::{
    server_events::FlushSubevent, valkey_module, Context, ValkeyResult, ValkeyString, ValkeyValue,
};
use valkey_module_macros::{
    client_changed_event_handler, config_changed_event_handler, cron_event_handler,
<<<<<<< HEAD
    flush_event_handler, shutdown_event_handler,
=======
    flush_event_handler, key_event_handler,
>>>>>>> ffe13aa5
};

static NUM_FLUSHES: AtomicI64 = AtomicI64::new(0);
static NUM_CONNECTS: AtomicI64 = AtomicI64::new(0);
static NUM_CRONS: AtomicI64 = AtomicI64::new(0);
static NUM_MAX_MEMORY_CONFIGURATION_CHANGES: AtomicI64 = AtomicI64::new(0);
static NUM_KEY_EVENTS: AtomicI64 = AtomicI64::new(0);

#[flush_event_handler]
fn flushed_event_handler(_ctx: &Context, flush_event: FlushSubevent) {
    if let FlushSubevent::Started = flush_event {
        NUM_FLUSHES.fetch_add(1, Ordering::SeqCst);
    }
}

#[config_changed_event_handler]
fn config_changed_event_handler(_ctx: &Context, changed_configs: &[&str]) {
    changed_configs
        .iter()
        .find(|v| **v == "maxmemory")
        .map(|_| NUM_MAX_MEMORY_CONFIGURATION_CHANGES.fetch_add(1, Ordering::SeqCst));
}

#[cron_event_handler]
fn cron_event_handler(_ctx: &Context, _hz: u64) {
    NUM_CRONS.fetch_add(1, Ordering::SeqCst);
}

#[client_changed_event_handler]
fn client_changed_event_handler(ctx: &Context, client_event: ClientChangeSubevent) {
    match client_event {
        ClientChangeSubevent::Connected => {
            ctx.log_notice("Connected");
            NUM_CONNECTS.fetch_add(1, Ordering::SeqCst);
        }
        ClientChangeSubevent::Disconnected => {
            ctx.log_notice("Disconnected");
            NUM_CONNECTS.fetch_sub(1, Ordering::SeqCst);
        }
    }
}

<<<<<<< HEAD
#[shutdown_event_handler]
fn shutdown_event_handler(ctx: &Context, _event: u64) {
    ctx.log_notice("Sever shutdown callback event ...");
    // Check if test file shutdown_log.txt exists and wrie the above log to it
    let shutdown_log_path = "shutdown_log.txt";

    // Attempt to write the log message to the file
    if let Err(e) = std::fs::write(shutdown_log_path, "Server shutdown callback event ...\n") {
        ctx.log_warning(&format!("Failed to write to shutdown log file: {}", e));
    }
=======
#[key_event_handler]
fn key_event_handler(ctx: &Context, key_event: KeyChangeSubevent) {
    match key_event {
        KeyChangeSubevent::Deleted => {
            ctx.log_notice("Key deleted");
        },
        KeyChangeSubevent::Evicted => {
            ctx.log_notice("Key evicted");
        },
        KeyChangeSubevent::Overwritten => {
            ctx.log_notice("Key overwritten");
        },
        KeyChangeSubevent::Expired => {
            ctx.log_notice("Key expired");
        }
    }
    NUM_KEY_EVENTS.fetch_add(1, Ordering::SeqCst);
>>>>>>> ffe13aa5
}

fn num_flushed(_ctx: &Context, _args: Vec<ValkeyString>) -> ValkeyResult {
    Ok(ValkeyValue::Integer(NUM_FLUSHES.load(Ordering::SeqCst)))
}

fn num_crons(_ctx: &Context, _args: Vec<ValkeyString>) -> ValkeyResult {
    Ok(ValkeyValue::Integer(NUM_CRONS.load(Ordering::SeqCst)))
}

fn num_maxmemory_changes(_ctx: &Context, _args: Vec<ValkeyString>) -> ValkeyResult {
    Ok(ValkeyValue::Integer(
        NUM_MAX_MEMORY_CONFIGURATION_CHANGES.load(Ordering::SeqCst),
    ))
}

fn num_connects(_ctx: &Context, _args: Vec<ValkeyString>) -> ValkeyResult {
    Ok(ValkeyValue::Integer(NUM_CONNECTS.load(Ordering::SeqCst)))
}

fn num_key_events(_ctx: &Context, _args: Vec<ValkeyString>) -> ValkeyResult {
    Ok(ValkeyValue::Integer(NUM_KEY_EVENTS.load(Ordering::SeqCst)))
}

//////////////////////////////////////////////////////

valkey_module! {
    name: "srv_events",
    version: 1,
    allocator: (ValkeyAlloc, ValkeyAlloc),
    data_types: [],
    commands: [
        ["num_flushed", num_flushed, "readonly", 0, 0, 0],
        ["num_max_memory_changes", num_maxmemory_changes, "readonly", 0, 0, 0],
        ["num_crons", num_crons, "readonly", 0, 0, 0],
        ["num_connects", num_connects, "readonly", 0, 0, 0],
        ["num_key_events", num_key_events, "readonly", 0, 0, 0],
    ]
}<|MERGE_RESOLUTION|>--- conflicted
+++ resolved
@@ -7,11 +7,7 @@
 };
 use valkey_module_macros::{
     client_changed_event_handler, config_changed_event_handler, cron_event_handler,
-<<<<<<< HEAD
-    flush_event_handler, shutdown_event_handler,
-=======
-    flush_event_handler, key_event_handler,
->>>>>>> ffe13aa5
+    flush_event_handler, key_event_handler, shutdown_event_handler,
 };
 
 static NUM_FLUSHES: AtomicI64 = AtomicI64::new(0);
@@ -54,7 +50,25 @@
     }
 }
 
-<<<<<<< HEAD
+#[key_event_handler]
+fn key_event_handler(ctx: &Context, key_event: KeyChangeSubevent) {
+    match key_event {
+        KeyChangeSubevent::Deleted => {
+            ctx.log_notice("Key deleted");
+        }
+        KeyChangeSubevent::Evicted => {
+            ctx.log_notice("Key evicted");
+        }
+        KeyChangeSubevent::Overwritten => {
+            ctx.log_notice("Key overwritten");
+        }
+        KeyChangeSubevent::Expired => {
+            ctx.log_notice("Key expired");
+        }
+    }
+    NUM_KEY_EVENTS.fetch_add(1, Ordering::SeqCst);
+}
+
 #[shutdown_event_handler]
 fn shutdown_event_handler(ctx: &Context, _event: u64) {
     ctx.log_notice("Sever shutdown callback event ...");
@@ -65,25 +79,6 @@
     if let Err(e) = std::fs::write(shutdown_log_path, "Server shutdown callback event ...\n") {
         ctx.log_warning(&format!("Failed to write to shutdown log file: {}", e));
     }
-=======
-#[key_event_handler]
-fn key_event_handler(ctx: &Context, key_event: KeyChangeSubevent) {
-    match key_event {
-        KeyChangeSubevent::Deleted => {
-            ctx.log_notice("Key deleted");
-        },
-        KeyChangeSubevent::Evicted => {
-            ctx.log_notice("Key evicted");
-        },
-        KeyChangeSubevent::Overwritten => {
-            ctx.log_notice("Key overwritten");
-        },
-        KeyChangeSubevent::Expired => {
-            ctx.log_notice("Key expired");
-        }
-    }
-    NUM_KEY_EVENTS.fetch_add(1, Ordering::SeqCst);
->>>>>>> ffe13aa5
 }
 
 fn num_flushed(_ctx: &Context, _args: Vec<ValkeyString>) -> ValkeyResult {
