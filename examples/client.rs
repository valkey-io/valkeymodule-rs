--- conflicted
+++ resolved
@@ -72,10 +72,6 @@
 fn get_client_ip(ctx: &Context, _args: Vec<ValkeyString>) -> ValkeyResult {
     // test for invalid client_id
     let client_ip_by_id = ctx.get_client_ip_by_id(0);
-<<<<<<< HEAD
-    ctx.log_notice(&format!("client_ip_by_id: {:?}", client_ip_by_id));
-    Ok(ctx.get_client_ip()?.into())
-=======
     ctx.log_notice(&format!(
         "client_id 0 client_ip_by_id: {:?}",
         client_ip_by_id
@@ -108,7 +104,6 @@
         Ok(value) => Ok(ValkeyValue::from(value.to_string())),
         Err(err) => Err(err),
     }
->>>>>>> a622642d
 }
 
 valkey_module! {
