use crate::{
    Context, RedisModuleClientInfo, RedisModule_GetClientCertificate, RedisModule_GetClientId,
    RedisModule_GetClientInfoById, RedisModule_GetClientNameById,
    RedisModule_GetClientUserNameById, RedisModule_SetClientNameById, Status, ValkeyError,
    ValkeyResult, ValkeyString,
};
use std::ffi::CStr;
use std::os::raw::c_void;

impl RedisModuleClientInfo {
    fn new() -> Self {
        Self {
            version: 1,
            flags: 0,
            id: 0,
            addr: [0; 46],
            port: 0,
            db: 0,
        }
    }
}

/// GetClientNameById, GetClientUserNameById and GetClientCertificate use autoMemoryAdd on the ValkeyModuleString pointer
/// after the callback (command, server event handler, ...) these ValkeyModuleString pointers will be freed automatically
impl Context {
    pub fn get_client_id(&self) -> u64 {
        unsafe { RedisModule_GetClientId.unwrap()(self.ctx) }
    }

    /// wrapper for RedisModule_GetClientNameById
    pub fn get_client_name_by_id(&self, client_id: u64) -> ValkeyResult<ValkeyString> {
        let client_name = unsafe { RedisModule_GetClientNameById.unwrap()(self.ctx, client_id) };
        if client_name.is_null() {
            Err(ValkeyError::Str("Client/Client name is null"))
        } else {
            Ok(ValkeyString::from_redis_module_string(
                self.ctx,
                client_name,
            ))
        }
    }

    /// wrapper for RedisModule_GetClientNameById using current client ID
    pub fn get_client_name(&self) -> ValkeyResult<ValkeyString> {
        self.get_client_name_by_id(self.get_client_id())
    }

    /// wrapper for RedisModule_SetClientNameById
    pub fn set_client_name_by_id(&self, client_id: u64, client_name: &ValkeyString) -> Status {
        let resp = unsafe { RedisModule_SetClientNameById.unwrap()(client_id, client_name.inner) };
        Status::from(resp)
    }

    /// wrapper for RedisModule_SetClientNameById using current client ID
    pub fn set_client_name(&self, client_name: &ValkeyString) -> Status {
        self.set_client_name_by_id(self.get_client_id(), client_name)
    }

    /// wrapper for RedisModule_GetClientUserNameById
    pub fn get_client_username_by_id(&self, client_id: u64) -> ValkeyResult<ValkeyString> {
        let client_username =
            unsafe { RedisModule_GetClientUserNameById.unwrap()(self.ctx, client_id) };
        if client_username.is_null() {
            Err(ValkeyError::Str("Client/Username is null"))
        } else {
            Ok(ValkeyString::from_redis_module_string(
                self.ctx,
                client_username,
            ))
        }
    }

    /// wrapper for RedisModule_GetClientUserNameById using current client ID
    pub fn get_client_username(&self) -> ValkeyResult<ValkeyString> {
        self.get_client_username_by_id(self.get_client_id())
    }

    /// wrapper for RedisModule_GetClientCertificate
    pub fn get_client_cert(&self) -> ValkeyResult<ValkeyString> {
        let client_id = self.get_client_id();
        let client_cert = unsafe { RedisModule_GetClientCertificate.unwrap()(self.ctx, client_id) };
        if client_cert.is_null() {
            Err(ValkeyError::Str("Client/Cert is null"))
        } else {
            Ok(ValkeyString::from_redis_module_string(
                self.ctx,
                client_cert,
            ))
        }
    }

    /// wrapper for RedisModule_GetClientInfoById
    pub fn get_client_info_by_id(&self, client_id: u64) -> ValkeyResult<RedisModuleClientInfo> {
        let mut mci = RedisModuleClientInfo::new();
        let mci_ptr: *mut c_void = &mut mci as *mut _ as *mut c_void;
        unsafe {
            RedisModule_GetClientInfoById.unwrap()(mci_ptr, client_id);
        };
        if mci_ptr.is_null() {
            Err(ValkeyError::Str("Client/Info is null"))
        } else {
            Ok(mci)
        }
    }

    /// wrapper for RedisModule_GetClientInfoById using current client ID
    pub fn get_client_info(&self) -> ValkeyResult<RedisModuleClientInfo> {
        self.get_client_info_by_id(self.get_client_id())
    }

    /// wrapper to get the client IP address from RedisModuleClientInfo
    pub fn get_client_ip_by_id(&self, client_id: u64) -> ValkeyResult<String> {
        let client_info = self.get_client_info_by_id(client_id)?;
        let c_str_addr = unsafe { CStr::from_ptr(client_info.addr.as_ptr()) };
        let ip_addr_as_string = c_str_addr.to_string_lossy().into_owned();
        Ok(ip_addr_as_string)
    }

    /// wrapper to get the client IP address from RedisModuleClientInfo using current client ID
<<<<<<< HEAD
    pub fn get_client_ip(&self) -> ValkeyResult<String> {
        self.get_client_ip_by_id(self.get_client_id())
=======
    pub fn get_client_ip(&self) -> String {
        match self.get_client_ip_by_id(self.get_client_id()) {
            Ok(tmp) => tmp,
            Err(_err) => "Client/IP is null".to_string(),
        }
>>>>>>> 4f3c1c22
    }
}<|MERGE_RESOLUTION|>--- conflicted
+++ resolved
@@ -117,15 +117,10 @@
     }
 
     /// wrapper to get the client IP address from RedisModuleClientInfo using current client ID
-<<<<<<< HEAD
-    pub fn get_client_ip(&self) -> ValkeyResult<String> {
-        self.get_client_ip_by_id(self.get_client_id())
-=======
     pub fn get_client_ip(&self) -> String {
         match self.get_client_ip_by_id(self.get_client_id()) {
             Ok(tmp) => tmp,
             Err(_err) => "Client/IP is null".to_string(),
         }
->>>>>>> 4f3c1c22
     }
 }