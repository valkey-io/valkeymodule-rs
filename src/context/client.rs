use crate::{
    Context, RedisModuleClientInfo, RedisModule_DeauthenticateAndCloseClient,
    RedisModule_GetClientCertificate, RedisModule_GetClientId, RedisModule_GetClientInfoById,
    RedisModule_GetClientNameById, RedisModule_GetClientUserNameById,
    RedisModule_SetClientNameById, Status, ValkeyError, ValkeyResult, ValkeyString, ValkeyValue,
    VALKEYMODULE_OK,
};
use std::ffi::CStr;
use std::os::raw::c_void;

impl RedisModuleClientInfo {
    fn new() -> Self {
        Self {
            version: 1,
            flags: 0,
            id: 0,
            addr: [0; 46],
            port: 0,
            db: 0,
        }
    }
}

/// GetClientNameById, GetClientUserNameById and GetClientCertificate use autoMemoryAdd on the ValkeyModuleString pointer
/// after the callback (command, server event handler, ...) these ValkeyModuleString pointers will be freed automatically
impl Context {
    pub fn get_client_id(&self) -> u64 {
        unsafe { RedisModule_GetClientId.unwrap()(self.ctx) }
    }

    /// wrapper for RedisModule_GetClientNameById
    pub fn get_client_name_by_id(&self, client_id: u64) -> ValkeyResult<ValkeyString> {
        let client_name = unsafe { RedisModule_GetClientNameById.unwrap()(self.ctx, client_id) };
        if client_name.is_null() {
            Err(ValkeyError::Str("Client/Client name is null"))
        } else {
            Ok(ValkeyString::from_redis_module_string(
                self.ctx,
                client_name,
            ))
        }
    }

    /// wrapper for RedisModule_GetClientNameById using current client ID
    pub fn get_client_name(&self) -> ValkeyResult<ValkeyString> {
        self.get_client_name_by_id(self.get_client_id())
    }

    /// wrapper for RedisModule_SetClientNameById
    pub fn set_client_name_by_id(&self, client_id: u64, client_name: &ValkeyString) -> Status {
        let resp = unsafe { RedisModule_SetClientNameById.unwrap()(client_id, client_name.inner) };
        Status::from(resp)
    }

    /// wrapper for RedisModule_SetClientNameById using current client ID
    pub fn set_client_name(&self, client_name: &ValkeyString) -> Status {
        self.set_client_name_by_id(self.get_client_id(), client_name)
    }

    /// wrapper for RedisModule_GetClientUserNameById
    pub fn get_client_username_by_id(&self, client_id: u64) -> ValkeyResult<ValkeyString> {
        let client_username =
            unsafe { RedisModule_GetClientUserNameById.unwrap()(self.ctx, client_id) };
        if client_username.is_null() {
            Err(ValkeyError::Str("Client/Username is null"))
        } else {
            Ok(ValkeyString::from_redis_module_string(
                self.ctx,
                client_username,
            ))
        }
    }

    /// wrapper for RedisModule_GetClientUserNameById using current client ID
    pub fn get_client_username(&self) -> ValkeyResult<ValkeyString> {
        self.get_client_username_by_id(self.get_client_id())
    }

    /// wrapper for RedisModule_GetClientCertificate
    pub fn get_client_cert(&self) -> ValkeyResult<ValkeyString> {
        let client_id = self.get_client_id();
        let client_cert = unsafe { RedisModule_GetClientCertificate.unwrap()(self.ctx, client_id) };
        if client_cert.is_null() {
            Err(ValkeyError::Str("Client/Cert is null"))
        } else {
            Ok(ValkeyString::from_redis_module_string(
                self.ctx,
                client_cert,
            ))
        }
    }

    /// wrapper for RedisModule_GetClientInfoById
    pub fn get_client_info_by_id(&self, client_id: u64) -> ValkeyResult<RedisModuleClientInfo> {
        let mut mci = RedisModuleClientInfo::new();
        let mci_ptr: *mut c_void = &mut mci as *mut _ as *mut c_void;
        unsafe {
            RedisModule_GetClientInfoById.unwrap()(mci_ptr, client_id);
        };
        if mci_ptr.is_null() {
            Err(ValkeyError::Str("Client/Info is null"))
        } else {
            Ok(mci)
        }
    }

    /// wrapper for RedisModule_GetClientInfoById using current client ID
    pub fn get_client_info(&self) -> ValkeyResult<RedisModuleClientInfo> {
        self.get_client_info_by_id(self.get_client_id())
    }

    /// wrapper to get the client IP address from RedisModuleClientInfo
    pub fn get_client_ip_by_id(&self, client_id: u64) -> ValkeyResult<String> {
        let client_info = self.get_client_info_by_id(client_id)?;
        let c_str_addr = unsafe { CStr::from_ptr(client_info.addr.as_ptr()) };
        let ip_addr_as_string = c_str_addr.to_string_lossy().into_owned();
        Ok(ip_addr_as_string)
    }

    /// wrapper to get the client IP address from RedisModuleClientInfo using current client ID
    pub fn get_client_ip(&self) -> ValkeyResult<String> {
        self.get_client_ip_by_id(self.get_client_id())
    }
<<<<<<< HEAD

    pub fn deauthenticate_and_close_client_by_id(&self, client_id: u64) -> Status {
        let resp =
            unsafe { RedisModule_DeauthenticateAndCloseClient.unwrap()(self.ctx, client_id) };
        Status::from(resp)
    }

    pub fn deauthenticate_and_close_client(&self) -> Status {
        self.deauthenticate_and_close_client_by_id(self.get_client_id())
=======
    pub fn deauthenticate_and_close_client_by_id(
        &self,
        client_id: u64,
    ) -> ValkeyResult<ValkeyString> {
        match unsafe { RedisModule_DeauthenticateAndCloseClient.unwrap()(self.ctx, client_id) } {
            result if result as isize == VALKEYMODULE_OK => Ok(ValkeyString::create(None, "OK")),
            _ => Err(ValkeyError::Str(
                "Failed to deauthenticate and close client",
            )),
        }
    }

    pub fn deauthenticate_and_close_client(&self) -> ValkeyResult<String> {
        self.deauthenticate_and_close_client_by_id(self.get_client_id())
            .map(|valkey_str| valkey_str.to_string())
>>>>>>> 57713745
    }

    pub fn config_get(&self, config: String) -> ValkeyResult<ValkeyString> {
        match self.call("CONFIG", &["GET", &config])? {
            ValkeyValue::Array(array) if array.len() == 2 => match &array[1] {
                ValkeyValue::SimpleString(val) => Ok(ValkeyString::create(None, val.clone())),
                _ => Err(ValkeyError::Str("Config value is not a string")),
            },
            _ => Err(ValkeyError::Str("Unexpected CONFIG GET response")),
        }
    }
}<|MERGE_RESOLUTION|>--- conflicted
+++ resolved
@@ -1,4 +1,9 @@
 use crate::{
+    Context, RedisModuleClientInfo, RedisModule_DeauthenticateAndCloseClient,
+    RedisModule_GetClientCertificate, RedisModule_GetClientId, RedisModule_GetClientInfoById,
+    RedisModule_GetClientNameById, RedisModule_GetClientUserNameById,
+    RedisModule_SetClientNameById, Status, ValkeyError, ValkeyResult, ValkeyString, ValkeyValue,
+    VALKEYMODULE_OK,
     Context, RedisModuleClientInfo, RedisModule_DeauthenticateAndCloseClient,
     RedisModule_GetClientCertificate, RedisModule_GetClientId, RedisModule_GetClientInfoById,
     RedisModule_GetClientNameById, RedisModule_GetClientUserNameById,
@@ -121,7 +126,6 @@
     pub fn get_client_ip(&self) -> ValkeyResult<String> {
         self.get_client_ip_by_id(self.get_client_id())
     }
-<<<<<<< HEAD
 
     pub fn deauthenticate_and_close_client_by_id(&self, client_id: u64) -> Status {
         let resp =
@@ -131,23 +135,6 @@
 
     pub fn deauthenticate_and_close_client(&self) -> Status {
         self.deauthenticate_and_close_client_by_id(self.get_client_id())
-=======
-    pub fn deauthenticate_and_close_client_by_id(
-        &self,
-        client_id: u64,
-    ) -> ValkeyResult<ValkeyString> {
-        match unsafe { RedisModule_DeauthenticateAndCloseClient.unwrap()(self.ctx, client_id) } {
-            result if result as isize == VALKEYMODULE_OK => Ok(ValkeyString::create(None, "OK")),
-            _ => Err(ValkeyError::Str(
-                "Failed to deauthenticate and close client",
-            )),
-        }
-    }
-
-    pub fn deauthenticate_and_close_client(&self) -> ValkeyResult<String> {
-        self.deauthenticate_and_close_client_by_id(self.get_client_id())
-            .map(|valkey_str| valkey_str.to_string())
->>>>>>> 57713745
     }
 
     pub fn config_get(&self, config: String) -> ValkeyResult<ValkeyString> {
