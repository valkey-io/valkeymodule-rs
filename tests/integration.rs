use std::thread;
use std::time::Duration;

use anyhow::Context;
use anyhow::Result;
use redis::Value;
use redis::{RedisError, RedisResult};
use utils::{get_valkey_connection, start_valkey_server_with_module};

const FAILED_TO_START_SERVER: &str = "failed to start valkey server";
const FAILED_TO_CONNECT_TO_SERVER: &str = "failed to connect to valkey server";

mod utils;

#[test]
fn test_hello() -> Result<()> {
    let port: u16 = 6479;
    let _guards =
        vec![start_valkey_server_with_module("hello", port)
            .with_context(|| FAILED_TO_START_SERVER)?];
    let mut con = get_valkey_connection(port).with_context(|| FAILED_TO_CONNECT_TO_SERVER)?;

    let res: Vec<i32> = redis::cmd("hello.mul")
        .arg(&[3, 4])
        .query(&mut con)
        .with_context(|| "failed to run hello.mul")?;
    assert_eq!(res, vec![3, 4, 12]);

    let res: Result<Vec<i32>, RedisError> =
        redis::cmd("hello.mul").arg(&["3", "xx"]).query(&mut con);
    if res.is_ok() {
        return Err(anyhow::Error::msg("Should return an error"));
    }

    Ok(())
}

#[test]
fn test_keys_pos() -> Result<()> {
    let port: u16 = 6480;
    let _guards = vec![start_valkey_server_with_module("keys_pos", port)
        .with_context(|| FAILED_TO_START_SERVER)?];
    let mut con = get_valkey_connection(port).with_context(|| FAILED_TO_CONNECT_TO_SERVER)?;

    let res: Vec<String> = redis::cmd("keys_pos")
        .arg(&["a", "1", "b", "2"])
        .query(&mut con)
        .with_context(|| "failed to run keys_pos")?;
    assert_eq!(res, vec!["a", "b"]);

    let res: Result<Vec<String>, RedisError> =
        redis::cmd("keys_pos").arg(&["a", "1", "b"]).query(&mut con);
    if res.is_ok() {
        return Err(anyhow::Error::msg("Should return an error"));
    }

    Ok(())
}

#[test]
fn test_helper_version() -> Result<()> {
    let port: u16 = 6481;
    let _guards = vec![start_valkey_server_with_module("test_helper", port)
        .with_context(|| FAILED_TO_START_SERVER)?];
    let mut con = get_valkey_connection(port).with_context(|| FAILED_TO_CONNECT_TO_SERVER)?;

    let res: Vec<i64> = redis::cmd("test_helper.version")
        .query(&mut con)
        .with_context(|| "failed to run test_helper.version")?;
    assert!(res[0] > 0);

    // Test also an internal implementation that might not always be reached
    // TODO: this check is currently disabled because Valkey 8.0.0 returns
    //       redis_version:7.2.4 and the test expects it to be 8.0.0
    // let res2: Vec<i64> = redis::cmd("test_helper._version_rm_call")
    //     .query(&mut con)
    //     .with_context(|| "failed to run test_helper._version_rm_call")?;
    // assert_eq!(res, res2);

    let res3: String = redis::cmd("test_helper.name")
        .query(&mut con)
        .with_context(|| "failed to run test_helper.name")?;
    assert_eq!(res3, "test_helper.name");

    Ok(())
}

#[test]
fn test_command_name() -> Result<()> {
    use valkey_module::ValkeyValue;

    let port: u16 = 6482;
    let _guards = vec![start_valkey_server_with_module("test_helper", port)
        .with_context(|| FAILED_TO_START_SERVER)?];
    let mut con = get_valkey_connection(port).with_context(|| FAILED_TO_CONNECT_TO_SERVER)?;

    // Call the tested command
    let res: Result<String, RedisError> = redis::cmd("test_helper.name").query(&mut con);

    // The expected result is according to valkey version
    let info: String = redis::cmd("info")
        .arg(&["server"])
        .query(&mut con)
        .with_context(|| "failed to run test_helper.name")?;

    if let Ok(ver) = valkey_module::Context::version_from_info(ValkeyValue::SimpleString(info)) {
        if ver.major > 6
            || (ver.major == 6 && ver.minor > 2)
            || (ver.major == 6 && ver.minor == 2 && ver.patch >= 5)
        {
            assert_eq!(res.unwrap(), String::from("test_helper.name"));
        } else {
            assert!(res
                .err()
                .unwrap()
                .to_string()
                .contains("RedisModule_GetCurrentCommandName is not available"));
        }
    }

    Ok(())
}

#[test]
fn test_helper_info() -> Result<()> {
    const MODULES: [(&str, bool); 4] = [
        ("test_helper", false),
        ("info_handler_macro", false),
        ("info_handler_builder", true),
        ("info_handler_struct", true),
    ];

    MODULES
        .into_iter()
        .try_for_each(|(module, has_dictionary)| {
            let port: u16 = 6483;
            let _guards = vec![start_valkey_server_with_module(module, port)
                .with_context(|| FAILED_TO_START_SERVER)?];
            let mut con =
                get_valkey_connection(port).with_context(|| FAILED_TO_CONNECT_TO_SERVER)?;

            let res: String = redis::cmd("INFO")
                .arg(module)
                .query(&mut con)
                .with_context(|| format!("failed to run INFO {module}"))?;

            assert!(res.contains(&format!("{module}_field:value")));
            if has_dictionary {
                assert!(res.contains("dictionary:key=value"));
            }

            Ok(())
        })
}

#[test]
fn test_info_handler_multiple_sections() -> Result<()> {
    const MODULES: [&str; 1] = ["info_handler_multiple_sections"];

    MODULES.into_iter().try_for_each(|module| {
        let port: u16 = 6500;
        let _guards = vec![start_valkey_server_with_module(module, port)
            .with_context(|| FAILED_TO_START_SERVER)?];
        let mut con = get_valkey_connection(port).with_context(|| FAILED_TO_CONNECT_TO_SERVER)?;

        let res: String = redis::cmd("INFO")
            .arg(format!("{module}_InfoSection2"))
            .query(&mut con)
            .with_context(|| format!("failed to run INFO {module}"))?;

        assert!(res.contains(&format!("{module}_field_2:value2")));
        assert!(!res.contains(&format!("{module}_field_1:value1")));

        Ok(())
    })
}

#[allow(unused_must_use)]
#[test]
fn test_test_helper_err() -> Result<()> {
    let port: u16 = 6484;
    let _guards =
        vec![start_valkey_server_with_module("hello", port)
            .with_context(|| FAILED_TO_START_SERVER)?];
    let mut con = get_valkey_connection(port).with_context(|| FAILED_TO_CONNECT_TO_SERVER)?;

    // Make sure embedded nulls do not cause a crash
    redis::cmd("test_helper.err")
        .arg(&["\x00\x00"])
        .query::<()>(&mut con);

    redis::cmd("test_helper.err")
        .arg(&["no crash\x00"])
        .query::<()>(&mut con);

    Ok(())
}

#[test]
fn test_string() -> Result<()> {
    let port: u16 = 6485;
    let _guards =
        vec![start_valkey_server_with_module("string", port)
            .with_context(|| FAILED_TO_START_SERVER)?];
    let mut con = get_valkey_connection(port).with_context(|| FAILED_TO_CONNECT_TO_SERVER)?;

    redis::cmd("string.set")
        .arg(&["key", "value"])
        .exec(&mut con)
        .with_context(|| "failed to run string.set")?;

    let res: String = redis::cmd("string.get").arg(&["key"]).query(&mut con)?;

    assert_eq!(&res, "value");

    Ok(())
}

#[test]
fn test_scan() -> Result<()> {
    let port: u16 = 6486;
    let _guards = vec![start_valkey_server_with_module("scan_keys", port)
        .with_context(|| FAILED_TO_START_SERVER)?];
    let mut con = get_valkey_connection(port).with_context(|| FAILED_TO_CONNECT_TO_SERVER)?;

    redis::cmd("set")
        .arg(&["x", "1"])
        .exec(&mut con)
        .with_context(|| "failed to run string.set")?;

    redis::cmd("set")
        .arg(&["y", "1"])
        .exec(&mut con)
        .with_context(|| "failed to run string.set")?;

    let mut res: Vec<String> = redis::cmd("scan_keys").query(&mut con)?;
    res.sort();

    assert_eq!(&res, &["x", "y"]);

    Ok(())
}

#[test]
fn test_stream_reader() -> Result<()> {
    let port: u16 = 6487;
    let _guards =
        vec![start_valkey_server_with_module("stream", port)
            .with_context(|| FAILED_TO_START_SERVER)?];
    let mut con = get_valkey_connection(port).with_context(|| FAILED_TO_CONNECT_TO_SERVER)?;

    let _: String = redis::cmd("XADD")
        .arg(&["s", "1-1", "foo", "bar"])
        .query(&mut con)
        .with_context(|| "failed to add data to the stream")?;

    let _: String = redis::cmd("XADD")
        .arg(&["s", "1-2", "foo", "bar"])
        .query(&mut con)
        .with_context(|| "failed to add data to the stream")?;

    let res: String = redis::cmd("STREAM_POP")
        .arg(&["s"])
        .query(&mut con)
        .with_context(|| "failed to run keys_pos")?;
    assert_eq!(res, "1-1");

    let res: String = redis::cmd("STREAM_POP")
        .arg(&["s"])
        .query(&mut con)
        .with_context(|| "failed to run keys_pos")?;
    assert_eq!(res, "1-2");

    let res: usize = redis::cmd("XLEN")
        .arg(&["s"])
        .query(&mut con)
        .with_context(|| "failed to add data to the stream")?;

    assert_eq!(res, 0);

    Ok(())
}

#[test]
fn test_call() -> Result<()> {
    let port: u16 = 6488;
    let _guards =
        vec![start_valkey_server_with_module("call", port)
            .with_context(|| FAILED_TO_START_SERVER)?];
    let mut con = get_valkey_connection(port).with_context(|| FAILED_TO_CONNECT_TO_SERVER)?;

    let res: String = redis::cmd("call.test")
        .query(&mut con)
        .with_context(|| "failed to run string.set")?;

    assert_eq!(&res, "pass");

    Ok(())
}

#[test]
fn test_ctx_flags() -> Result<()> {
    let port: u16 = 6489;
    let _guards = vec![start_valkey_server_with_module("ctx_flags", port)
        .with_context(|| FAILED_TO_START_SERVER)?];
    let mut con = get_valkey_connection(port).with_context(|| FAILED_TO_CONNECT_TO_SERVER)?;

    let res: String = redis::cmd("my_role").query(&mut con)?;

    assert_eq!(&res, "master");

    Ok(())
}

#[test]
fn test_get_current_user() -> Result<()> {
    let port: u16 = 6490;
    let _guards =
        vec![start_valkey_server_with_module("acl", port).with_context(|| FAILED_TO_START_SERVER)?];
    let mut con = get_valkey_connection(port).with_context(|| FAILED_TO_CONNECT_TO_SERVER)?;

    let res: String = redis::cmd("get_current_user").query(&mut con)?;

    assert_eq!(&res, "default");

    Ok(())
}

#[test]
fn test_verify_acl_on_user() -> Result<()> {
    let port: u16 = 6491;
    let _guards =
        vec![start_valkey_server_with_module("acl", port).with_context(|| FAILED_TO_START_SERVER)?];
    let mut con = get_valkey_connection(port).with_context(|| FAILED_TO_CONNECT_TO_SERVER)?;

    let res: String = redis::cmd("verify_key_access_for_user")
        .arg(&["default", "x"])
        .query(&mut con)?;

    assert_eq!(&res, "OK");

    let res: String = redis::cmd("ACL")
        .arg(&["SETUSER", "alice", "on", ">pass", "~cached:*", "+get"])
        .query(&mut con)?;

    assert_eq!(&res, "OK");

    let res: String = redis::cmd("verify_key_access_for_user")
        .arg(&["alice", "cached:1"])
        .query(&mut con)?;

    assert_eq!(&res, "OK");

    let res: RedisResult<String> = redis::cmd("verify_key_access_for_user")
        .arg(&["alice", "not_allow"])
        .query(&mut con);

    assert!(res.is_err());
    if let Err(res) = res {
        assert_eq!(
            res.to_string(),
            "Err: User does not have permissions on key"
        );
    }

    Ok(())
}

#[test]
fn test_key_space_notifications() -> Result<()> {
    let port: u16 = 6492;
    let _guards =
        vec![start_valkey_server_with_module("events", port)
            .with_context(|| FAILED_TO_START_SERVER)?];
    let mut con = get_valkey_connection(port).with_context(|| FAILED_TO_CONNECT_TO_SERVER)?;

    let res: usize = redis::cmd("events.num_key_miss").query(&mut con)?;
    assert_eq!(res, 0);

    let _ = redis::cmd("GET").arg(&["x"]).exec(&mut con)?;

    let res: usize = redis::cmd("events.num_key_miss").query(&mut con)?;
    assert_eq!(res, 1);

    let _: String = redis::cmd("SET").arg(&["x", "1"]).query(&mut con)?;

    let res: String = redis::cmd("GET").arg(&["num_sets"]).query(&mut con)?;
    assert_eq!(res, "1");

    Ok(())
}

#[test]
fn test_context_mutex() -> Result<()> {
    let port: u16 = 6493;
    let _guards =
        vec![start_valkey_server_with_module("threads", port)
            .with_context(|| FAILED_TO_START_SERVER)?];
    let mut con = get_valkey_connection(port).with_context(|| FAILED_TO_CONNECT_TO_SERVER)?;

    let res: String = redis::cmd("set_static_data")
        .arg(&["foo"])
        .query(&mut con)?;
    assert_eq!(&res, "OK");

    let res: String = redis::cmd("get_static_data").query(&mut con)?;
    assert_eq!(&res, "foo");

    let res: String = redis::cmd("get_static_data_on_thread").query(&mut con)?;
    assert_eq!(&res, "foo");

    Ok(())
}

#[test]
fn test_server_event() -> Result<()> {
    let port: u16 = 6494;
    let _guards = vec![start_valkey_server_with_module("server_events", port)
        .with_context(|| FAILED_TO_START_SERVER)?];
    let mut con = get_valkey_connection(port).with_context(|| FAILED_TO_CONNECT_TO_SERVER)?;

    redis::cmd("flushall")
        .exec(&mut con)
        .with_context(|| "failed to run flushall")?;

    let res: i64 = redis::cmd("num_flushed").query(&mut con)?;

    assert_eq!(res, 1);

    redis::cmd("flushall")
        .exec(&mut con)
        .with_context(|| "failed to run flushall")?;

    let res: i64 = redis::cmd("num_flushed").query(&mut con)?;

    assert_eq!(res, 2);

    redis::cmd("config")
        .arg(&["set", "maxmemory", "1"])
        .exec(&mut con)
        .with_context(|| "failed to run config set maxmemory")?;

    let res: i64 = redis::cmd("num_max_memory_changes").query(&mut con)?;

    assert_eq!(res, 1);

    redis::cmd("config")
        .arg(&["set", "maxmemory", "0"])
        .exec(&mut con)
        .with_context(|| "failed to run config set maxmemory")?;

    let res: i64 = redis::cmd("num_max_memory_changes").query(&mut con)?;

    assert_eq!(res, 2);

    let res: i64 = redis::cmd("num_crons").query(&mut con)?;

    assert!(res > 0);

    Ok(())
}

#[test]
fn test_configuration() -> Result<()> {
    let port: u16 = 6495;
    let _guards = vec![start_valkey_server_with_module("configuration", port)
        .with_context(|| FAILED_TO_START_SERVER)?];

    let config_get = |config: &str| -> Result<String> {
        let mut con = get_valkey_connection(port).with_context(|| FAILED_TO_CONNECT_TO_SERVER)?;
        let res: Vec<String> = redis::cmd("config")
            .arg(&["get", config])
            .query(&mut con)
            .with_context(|| "failed to run config get")?;
        Ok(res[1].clone())
    };

    let config_set = |config: &str, val: &str| -> Result<()> {
        let mut con = get_valkey_connection(port).with_context(|| FAILED_TO_CONNECT_TO_SERVER)?;
        let res: String = redis::cmd("config")
            .arg(&["set", config, val])
            .query(&mut con)
            .map_err(|e| anyhow::anyhow!("Failed to run config set: {}", e))?;
        assert_eq!(res, "OK");
        Ok(())
    };

    assert_eq!(config_get("configuration.i64")?, "10");
    config_set("configuration.i64", "100")?;
    assert_eq!(config_get("configuration.i64")?, "100");

    assert_eq!(config_get("configuration.atomic_i64")?, "10");
    config_set("configuration.atomic_i64", "100")?;
    assert_eq!(config_get("configuration.atomic_i64")?, "100");

    assert_eq!(config_get("configuration.valkey_string")?, "default");
    config_set("configuration.valkey_string", "new")?;
    assert_eq!(config_get("configuration.valkey_string")?, "new");

    assert_eq!(config_get("configuration.string")?, "default");
    config_set("configuration.string", "new")?;
    assert_eq!(config_get("configuration.string")?, "new");

    assert_eq!(config_get("configuration.mutex_string")?, "default");
    config_set("configuration.mutex_string", "new")?;
    assert_eq!(config_get("configuration.mutex_string")?, "new");

    assert_eq!(config_get("configuration.atomic_bool")?, "yes");
    config_set("configuration.atomic_bool", "no")?;
    assert_eq!(config_get("configuration.atomic_bool")?, "no");

    assert_eq!(config_get("configuration.bool")?, "yes");
    config_set("configuration.bool", "no")?;
    assert_eq!(config_get("configuration.bool")?, "no");

    assert_eq!(config_get("configuration.enum")?, "Val1");
    config_set("configuration.enum", "Val2")?;
    assert_eq!(config_get("configuration.enum")?, "Val2");

    assert_eq!(config_get("configuration.enum_mutex")?, "Val1");
    config_set("configuration.enum_mutex", "Val2")?;
    assert_eq!(config_get("configuration.enum_mutex")?, "Val2");

    // Validate that configs can be rejected
    let value = config_set("configuration.reject_valkey_string", "rejectvalue");
    assert!(value
        .unwrap_err()
        .to_string()
        .contains("Rejected from custom string validation"));
    let value = config_set("configuration.reject_i64", "123");
    assert!(value
        .unwrap_err()
        .to_string()
        .contains("Rejected from custom i64 validation"));
    let value = config_set("configuration.reject_bool", "no");
    assert!(value
        .unwrap_err()
        .to_string()
        .contains("Rejected from custom bool validation"));
    let value = config_set("configuration.reject_enum", "Val2");
    assert!(value
        .unwrap_err()
        .to_string()
        .contains("Rejected from custom enum validation"));

    let mut con = get_valkey_connection(port).with_context(|| FAILED_TO_CONNECT_TO_SERVER)?;
    let res: i64 = redis::cmd("configuration.num_changes")
        .query(&mut con)
        .with_context(|| "failed to run configuration.num_changes")?;
    assert_eq!(res, 26); // the first configuration initialisation is counted as well, so we will get 22 changes.

    // Validate that configs with logic to reject values can also succeed
    assert_eq!(config_get("configuration.reject_valkey_string")?, "default");
    config_set("configuration.reject_valkey_string", "validvalue")?;
    assert_eq!(
        config_get("configuration.reject_valkey_string")?,
        "validvalue"
    );
    assert_eq!(config_get("configuration.reject_i64")?, "10");
    config_set("configuration.reject_i64", "11")?;
    assert_eq!(config_get("configuration.reject_i64")?, "11");
    assert_eq!(config_get("configuration.reject_bool")?, "yes");
    config_set("configuration.reject_bool", "yes")?;
    assert_eq!(config_get("configuration.reject_bool")?, "yes");
    assert_eq!(config_get("configuration.reject_enum")?, "Val1");
    config_set("configuration.reject_enum", "Val1")?;
    assert_eq!(config_get("configuration.reject_enum")?, "Val1");
    let mut con = get_valkey_connection(port).with_context(|| FAILED_TO_CONNECT_TO_SERVER)?;
    let res: i64 = redis::cmd("configuration.num_changes")
        .query(&mut con)
        .with_context(|| "failed to run configuration.num_changes")?;
    assert_eq!(res, 28);

    Ok(())
}

#[test]
fn test_response() -> Result<()> {
    let port: u16 = 6496;
    let _guards = vec![start_valkey_server_with_module("response", port)
        .with_context(|| FAILED_TO_START_SERVER)?];
    let mut con = get_valkey_connection(port).with_context(|| FAILED_TO_CONNECT_TO_SERVER)?;

    redis::cmd("hset")
        .arg(&["k", "a", "b", "c", "d", "e", "b", "f", "g"])
        .exec(&mut con)
        .with_context(|| "failed to run hset")?;

    let mut res: Vec<String> = redis::cmd("map.mget")
        .arg(&["k", "a", "c", "e"])
        .query(&mut con)
        .with_context(|| "failed to run map.mget")?;

    res.sort();
    assert_eq!(&res, &["a", "b", "b", "c", "d", "e"]);

    let mut res: Vec<String> = redis::cmd("map.unique")
        .arg(&["k", "a", "c", "e"])
        .query(&mut con)
        .with_context(|| "failed to run map.unique")?;

    res.sort();
    assert_eq!(&res, &["b", "d"]);

    Ok(())
}

#[test]
fn test_command_proc_macro() -> Result<()> {
    let port: u16 = 6497;
    let _guards = vec![start_valkey_server_with_module("proc_macro_commands", port)
        .with_context(|| FAILED_TO_START_SERVER)?];
    let mut con = get_valkey_connection(port).with_context(|| FAILED_TO_CONNECT_TO_SERVER)?;

    let res: Vec<String> = redis::cmd("COMMAND")
        .arg(&["GETKEYS", "classic_keys", "x", "foo", "y", "bar"])
        .query(&mut con)
        .with_context(|| "failed to run command getkeys")?;

    assert_eq!(&res, &["x", "y"]);

    let res: Vec<String> = redis::cmd("COMMAND")
        .arg(&["GETKEYS", "keyword_keys", "foo", "x", "1", "y", "2"])
        .query(&mut con)
        .with_context(|| "failed to run command getkeys")?;

    assert_eq!(&res, &["x", "y"]);

    let res: Vec<String> = redis::cmd("COMMAND")
        .arg(&["GETKEYS", "num_keys", "3", "x", "y", "z", "foo", "bar"])
        .query(&mut con)
        .with_context(|| "failed to run command getkeys")?;

    assert_eq!(&res, &["x", "y", "z"]);

    let res: Vec<String> = redis::cmd("COMMAND")
        .arg(&["GETKEYS", "num_keys", "0", "foo", "bar"])
        .query(&mut con)
        .with_context(|| "failed to run command getkeys")?;

    assert!(res.is_empty());

    Ok(())
}

#[test]
fn test_valkey_value_derive() -> Result<()> {
    let port: u16 = 6498;
    let _guards = vec![start_valkey_server_with_module("proc_macro_commands", port)
        .with_context(|| FAILED_TO_START_SERVER)?];
    let mut con = get_valkey_connection(port).with_context(|| FAILED_TO_CONNECT_TO_SERVER)?;

    let res: Value = redis::cmd("valkey_value_derive")
        .query(&mut con)
        .with_context(|| "failed to run valkey_value_derive")?;

    assert_eq!(res.as_sequence().unwrap().len(), 22);

    let res: String = redis::cmd("valkey_value_derive")
        .arg(&["test"])
        .query(&mut con)
        .with_context(|| "failed to run valkey_value_derive")?;

    assert_eq!(res, "OK");

    Ok(())
}

#[test]
fn test_call_blocking() -> Result<()> {
    let port: u16 = 6499;
    let _guards =
        vec![start_valkey_server_with_module("call", port)
            .with_context(|| FAILED_TO_START_SERVER)?];
    let mut con = get_valkey_connection(port).with_context(|| FAILED_TO_CONNECT_TO_SERVER)?;

    let res: Option<String> = redis::cmd("call.blocking")
        .query(&mut con)
        .with_context(|| "failed to run call.blocking")?;

    assert_eq!(res, None);

    let res: Option<String> = redis::cmd("call.blocking_from_detached_ctx")
        .query(&mut con)
        .with_context(|| "failed to run call.blocking_from_detached_ctx")?;

    assert_eq!(res, None);

    Ok(())
}

#[test]
fn test_open_key_with_flags() -> Result<()> {
    let port: u16 = 6501;
    let _guards = vec![start_valkey_server_with_module("open_key_with_flags", port)
        .with_context(|| FAILED_TO_START_SERVER)?];
    let mut con = get_valkey_connection(port).with_context(|| FAILED_TO_CONNECT_TO_SERVER)?;

    // Avoid active expriation
    redis::cmd("DEBUG")
        .arg(&["SET-ACTIVE-EXPIRE", "0"])
        .exec(&mut con)
        .with_context(|| "failed to run DEBUG SET-ACTIVE-EXPIRE")?;

    for cmd in ["open_key_with_flags.write", "open_key_with_flags.read"].into_iter() {
        redis::cmd("set")
            .arg(&["x", "1"])
            .exec(&mut con)
            .with_context(|| "failed to run set")?;

        // Set experition time to 1 second.
        redis::cmd("pexpire")
            .arg(&["x", "1"])
            .exec(&mut con)
            .with_context(|| "failed to run pexpire")?;

        // Sleep for 2 seconds, ensure expiration time has passed.
        thread::sleep(Duration::from_millis(500));

        // Open key as read only or ReadWrite with NOEFFECTS flag.
        let res = redis::cmd(cmd).arg(&["x"]).query(&mut con);
        assert_eq!(res, Ok(()));

        // Get the number of expired keys.
        let stats: String = redis::cmd("info").arg(&["stats"]).query(&mut con)?;

        // Find the number of expired keys, x,  according to the substring "expired_keys:{x}"
        let expired_keys = stats
            .match_indices("expired_keys:")
            .next()
            .map(|(i, _)| &stats[i..i + "expired_keys:".len() + 1])
            .and_then(|s| s.split(':').nth(1))
            .and_then(|s| s.parse::<i32>().ok())
            .unwrap_or(-1);

        // Ensure that no keys were expired.
        assert_eq!(expired_keys, 0);

        // Delete key and reset stats
        redis::cmd("del").arg(&["x"]).exec(&mut con)?;
        redis::cmd("config").arg(&["RESETSTAT"]).exec(&mut con)?;
    }

    Ok(())
}

#[test]
fn test_expire() -> Result<()> {
    let port: u16 = 6502;
    let _guards =
        vec![start_valkey_server_with_module("expire", port)
            .with_context(|| FAILED_TO_START_SERVER)?];
    let mut con = get_valkey_connection(port).with_context(|| FAILED_TO_CONNECT_TO_SERVER)?;

    // Create a key without TTL
    redis::cmd("set")
        .arg(&["key", "value"])
        .exec(&mut con)
        .with_context(|| "failed to run set")?;

    let ttl: i64 = redis::cmd("ttl").arg(&["key"]).query(&mut con)?;
    assert_eq!(ttl, -1);

    // Set TTL on the key
    redis::cmd("expire.cmd")
        .arg(&["key", "100"])
        .exec(&mut con)
        .with_context(|| "failed to run expire.cmd")?;

    let ttl: i64 = redis::cmd("ttl").arg(&["key"]).query(&mut con)?;
    assert!(ttl > 0);

    // Remove TTL on the key
    redis::cmd("expire.cmd")
        .arg(&["key", "-1"])
        .exec(&mut con)
        .with_context(|| "failed to run expire.cmd")?;

    let ttl: i64 = redis::cmd("ttl").arg(&["key"]).query(&mut con)?;
    assert_eq!(ttl, -1);

    Ok(())
}

#[test]
fn test_alloc() -> Result<()> {
    let port: u16 = 6509;
    let _guards = vec![start_valkey_server_with_module("data_type", port)
        .with_context(|| FAILED_TO_START_SERVER)?];
    let mut con = get_valkey_connection(port).with_context(|| FAILED_TO_CONNECT_TO_SERVER)?;

    // Test set to verify allocation
    let res: i64 = redis::cmd("alloc.set")
        .arg(&["test_key", "10"])
        .query(&mut con)
        .with_context(|| "failed to run alloc.set")?;
    assert_eq!(res, 10);

    // Get value and verify content
    let res: String = redis::cmd("alloc.get")
        .arg(&["test_key"])
        .query(&mut con)
        .with_context(|| "failed to run alloc.get")?;
    assert_eq!(res, "A".repeat(10));

    // Test set reallocation
    let res: i64 = redis::cmd("alloc.set")
        .arg(&["test_key", "5"])
        .query(&mut con)
        .with_context(|| "failed to run alloc.set")?;
    assert_eq!(res, 5);

    // Test get with reallocated key
    let res: String = redis::cmd("alloc.get")
        .arg(&["test_key"])
        .query(&mut con)
        .with_context(|| "failed to run alloc.get")?;
    assert_eq!(res, "B".repeat(5));

    let _: i64 = redis::cmd("DEL")
        .arg(&["test_key"])
        .query(&mut con)
        .with_context(|| "failed to run DEL")?;

    // Test get with deleted key
    let res: Option<String> = redis::cmd("alloc.get")
        .arg(&["test_key"])
        .query(&mut con)
        .with_context(|| "failed to run alloc.get")?;
    assert!(res.is_none());

    Ok(())
}

#[test]
fn test_debug() -> Result<()> {
    let port: u16 = 6504;
    let _guards = vec![start_valkey_server_with_module("data_type", port)
        .with_context(|| FAILED_TO_START_SERVER)?];
    let mut con = get_valkey_connection(port).with_context(|| FAILED_TO_CONNECT_TO_SERVER)?;

    let _: i64 = redis::cmd("alloc.set")
        .arg(&["test_key", "10"])
        .query(&mut con)
        .with_context(|| "failed to run alloc.set")?;

    // Test DEBUG DIGEST command to verify digest callback
    let res: String = redis::cmd("DEBUG")
        .arg("digest")
        .query(&mut con)
        .with_context(|| "failed to run DEBUG DIGEST")?;
    assert!(
        !res.is_empty(),
        "DEBUG DIGEST should return a non-empty string"
    );

    // Test DEBUG DIGEST-VALUE command to verify digest callback
    let res: redis::Value = redis::cmd("DEBUG")
        .arg(&["digest-value", "test_key"])
        .query(&mut con)
        .with_context(|| "failed to run DEBUG DIGEST-VALUE")?;
    assert!(
        !matches!(res, redis::Value::Nil),
        "DEBUG DIGEST-VALUE should not return nil"
    );

    let _: i64 = redis::cmd("DEL")
        .arg("test_key")
        .query(&mut con)
        .with_context(|| "failed to run DEL")?;

    // Test DEBUG digest command to verify digest callback on unset key
    let res: String = redis::cmd("DEBUG")
        .arg("digest")
        .query(&mut con)
        .with_context(|| "failed to run DEBUG DIGEST")?;
    assert_eq!(res, "0".repeat(40));

    // Start testing add_long_long

    // DB1
    let port: u16 = 6505;
    let _guards = vec![start_valkey_server_with_module("data_type2", port)
        .with_context(|| FAILED_TO_START_SERVER)?];
    let mut con1 = get_valkey_connection(port).with_context(|| FAILED_TO_CONNECT_TO_SERVER)?;

    // DB2
    let port2: u16 = 6506;
    let _guards = vec![start_valkey_server_with_module("data_type2", port2)
        .with_context(|| FAILED_TO_START_SERVER)?];
    let mut con2 = get_valkey_connection(port2).with_context(|| FAILED_TO_CONNECT_TO_SERVER)?;

    // Set on DB1
    let _: i64 = redis::cmd("alloc2.set")
        .arg(&["k1", "3"])
        .query(&mut con1)
        .with_context(|| "failed to run alloc2.set")?;

    // Test DEBUG DIGEST command on DB1 to verify digest callback
    let res: String = redis::cmd("DEBUG")
        .arg("digest")
        .query(&mut con1)
        .with_context(|| "failed to run DEBUG DIGEST")?;
    assert!(
        !res.is_empty(),
        "DEBUG DIGEST should return a non-empty string"
    );

    // Get on DB1
    let get_res_db1: String = redis::cmd("alloc2.get")
        .arg("k1")
        .query(&mut con1)
        .with_context(|| "failed to run DEBUG DIGEST")?;
    assert!(
        !get_res_db1.is_empty(),
        "alloc.get should return a non-empty string"
    );

    // Set on DB2
    let _: i64 = redis::cmd("alloc2.set")
        .arg(&["k1", "3"])
        .query(&mut con2)
        .with_context(|| "failed to run alloc2.set")?;

    // Test DEBUG DIGEST command on DB2 to verify digest callback
    let res: String = redis::cmd("DEBUG")
        .arg("digest")
        .query(&mut con2)
        .with_context(|| "failed to run DEBUG DIGEST")?;
    assert!(
        !res.is_empty(),
        "DEBUG DIGEST should return a non-empty string"
    );

    // Get on DB2
    let get_res_db2: String = redis::cmd("alloc2.get")
        .arg("k1")
        .query(&mut con2)
        .with_context(|| "failed to run DEBUG DIGEST")?;
    assert!(
        !get_res_db2.is_empty(),
        "DEBUG DIGEST should return a non-empty string"
    );

    // Compare digested DB1 & DB2
    assert_eq!(get_res_db1, get_res_db2);

    // Delete key on DB1
    let _: i64 = redis::cmd("DEL")
        .arg("k1")
        .query(&mut con1)
        .with_context(|| "failed to run DEL")?;

    // Test DEBUG DIGEST on DB1 to verify digest callback on unset key
    let res_db1: String = redis::cmd("DEBUG")
        .arg("digest")
        .query(&mut con1)
        .with_context(|| "failed to run DEBUG DIGEST")?;
    assert_eq!(res_db1, "0".repeat(40));

    // Delete key on DB2
    let _: i64 = redis::cmd("DEL")
        .arg("k1")
        .query(&mut con2)
        .with_context(|| "failed to run DEL")?;

    // Test DEBUG DIGEST command on DB2 to verify digest callback on unset key
    let res_db2: String = redis::cmd("DEBUG")
        .arg("digest")
        .query(&mut con2)
        .with_context(|| "failed to run DEBUG DIGEST")?;
    assert_eq!(res_db2, "0".repeat(40));

    // Compare empty DB1 & DB2
    assert_eq!(res_db1, res_db2);

    Ok(())
}

#[test]
fn test_acl_categories() -> Result<()> {
    let port = 6503;
    let _guards =
        vec![start_valkey_server_with_module("acl", port).with_context(|| FAILED_TO_START_SERVER)?];
    let mut con = get_valkey_connection(port).with_context(|| FAILED_TO_CONNECT_TO_SERVER)?;
    // Get all commands that have the ACL read
    let response_data: Vec<String> = redis::cmd("COMMAND")
        .arg(&["LIST", "FILTERBY", "ACLCAT", "read"])
        .query(&mut con)
        .with_context(|| "failed to get list of commands associated with read")?;

    // Check if the list of returned commands contains existing_categories which is a new command we added the read ACL to
    let search_str = String::from("existing_categories");
    assert!(response_data.contains(&search_str));

    // Get all commands that have the custom ACL custom_acl_one
    let response_data: Vec<String> = redis::cmd("COMMAND")
        .arg(&["LIST", "FILTERBY", "ACLCAT", "custom_acl_one"])
        .query(&mut con)
        .with_context(|| "failed to get list of commands associated with custom_acl_one")?;
    // Check if the two commands we added this custom acl to are returned
    let search_str = String::from("custom_category");
    assert!(response_data.contains(&search_str));
    let search_str = String::from("custom_categories");
    assert!(response_data.contains(&search_str));

    // Get all commands that have the custom ACL custom_acl_two
    let response_data: Vec<String> = redis::cmd("COMMAND")
        .arg(&["LIST", "FILTERBY", "ACLCAT", "custom_acl_two"])
        .query(&mut con)
        .with_context(|| "failed to get list of commadns associated with custom_acl_two")?;
    // Check if the two commands we added this custom acl to are returned
    let search_str = String::from("custom_categories");
    assert!(response_data.contains(&search_str));
    Ok(())
}

#[test]
<<<<<<< HEAD
fn test_defrag() -> Result<()> {
    let port = 6510;
    let _guards = vec![start_valkey_server_with_module("data_type", port)
    .with_context(|| FAILED_TO_START_SERVER)?];
    let mut con = get_valkey_connection(port).with_context(|| FAILED_TO_CONNECT_TO_SERVER)?;
    // Defrag is only compatible with the defualt allocator and is not compatible with ASAN builds. If we see that the server is compiled 
    // with not the default allocator we then exit this test early and don't test defrag
    let memory_info: String = redis::cmd("info").arg("memory").query(&mut con).with_context(|| "Failed to run info memory")?;
    if memory_info.contains("mem_allocator:libc") {
        return Ok(())
    }
    // Set configs so active defrag will be able to run even with little defragmentation
    redis::cmd("config")
        .arg(&["set", "activedefrag", "yes"])
        .exec(&mut con)
        .with_context(|| "failed to run config set activedefrag")?;
    redis::cmd("config")
        .arg(&["set", "active-defrag-threshold-lower", "0"])
        .exec(&mut con)
        .with_context(|| "failed to run config set active-defrag-threshold-lower")?;
    redis::cmd("config")
        .arg(&["set", "active-defrag-ignore-bytes", "1"])
        .exec(&mut con)
        .with_context(|| "failed to run config set active-defrag-ignore-bytes")?;
    // Create some keys for active defrag to work on
    for i in 1..10000 {
        let key = format!("test_key_{}", i);
        let _: i64 = redis::cmd("alloc.set")
            .arg(&[&key, "500"])
            .query(&mut con)
            .with_context(|| "failed to run alloc.set")?;
    }
    let info: String = redis::cmd("info")
    .arg("stats")
    .query(&mut con)
    .with_context(|| "failed to run info stats")?;
    assert!(!(info.contains("active_defrag_misses:0") || !(info.contains("active_defrag_hits:0"))));
    assert!(!(info.contains("total_active_defrag_time:0")));
    // Check that the getting the values that have been defragged doesn't crash and that the return value is what we expect
    for i in 1..1000 {
        let key = format!("test_key_{}", i);
        let get_return: String = redis::cmd("alloc.get")
            .arg(key)
            .query(&mut con)
            .with_context(|| "failed to run alloc.set")?;
        assert!(get_return == "A".repeat(500));
    }
=======
fn test_client() -> Result<()> {
    let port = 6507;
    let _guards =
        vec![start_valkey_server_with_module("client", port)
            .with_context(|| FAILED_TO_START_SERVER)?];
    let mut con = get_valkey_connection(port).with_context(|| FAILED_TO_CONNECT_TO_SERVER)?;
    // Test client.id command
    redis::cmd("client.id")
        .exec(&mut con)
        .with_context(|| "failed execute client.id")?;
    // Test client.name
    redis::cmd("client.name")
        .arg("test_client")
        .exec(&mut con)
        .with_context(|| "failed execute client.name")?;
>>>>>>> c68bc202
    Ok(())
}<|MERGE_RESOLUTION|>--- conflicted
+++ resolved
@@ -1016,7 +1016,6 @@
 }
 
 #[test]
-<<<<<<< HEAD
 fn test_defrag() -> Result<()> {
     let port = 6510;
     let _guards = vec![start_valkey_server_with_module("data_type", port)
@@ -1064,7 +1063,10 @@
             .with_context(|| "failed to run alloc.set")?;
         assert!(get_return == "A".repeat(500));
     }
-=======
+    Ok(())
+}
+
+#[test]
 fn test_client() -> Result<()> {
     let port = 6507;
     let _guards =
@@ -1080,6 +1082,5 @@
         .arg("test_client")
         .exec(&mut con)
         .with_context(|| "failed execute client.name")?;
->>>>>>> c68bc202
     Ok(())
 }