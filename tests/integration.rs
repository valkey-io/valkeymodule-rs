--- conflicted
+++ resolved
@@ -738,7 +738,6 @@
 }
 
 #[test]
-<<<<<<< HEAD
 fn test_alloc() -> Result<()> {
     let port: u16 = 6503;
     let _guards = vec![start_valkey_server_with_module("data_type", port)
@@ -832,7 +831,6 @@
         "0".repeat(40)
     );
 
-=======
 fn test_acl_categories() -> Result<()> {
     let port = 6503;
     let _guards =
@@ -867,6 +865,5 @@
     // Check if the two commands we added this custom acl to are returned
     let search_str = String::from("custom_categories");
     assert!(response_data.contains(&search_str));
->>>>>>> 0a2bf026
     Ok(())
 }