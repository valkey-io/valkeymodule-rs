--- conflicted
+++ resolved
@@ -1,10 +1,6 @@
 [package]
 name = "valkey-module-macros"
-<<<<<<< HEAD
-version = "0.1.7"
-=======
 version = "0.1.6"
->>>>>>> 56fa1be7
 authors = ["Dmitry Polyakovsky <dmitry.polyakovsky@oracle.com>"]
 edition = "2021"
 description = "A macros crate for valkeymodule-rs"
